#!/usr/bin/env python3
# -*- coding: utf-8 -*-

"""
Script to facilitate filtering of connectivity matrices.
The same could be achieved through a complex sequence of
scil_connectivity_math.py.

Can be used with any connectivity matrix from
scil_connectivity_compute_matrices.py.

For example, a filtering as performed in [1] would be:
scil_connectivity_filter.py out_mask.npy
    --greater_than */sc.npy 1 0.90
    --lower_than */sim.npy 2 0.90
    --greater_than */len.npy 40 0.90 -v;

This will result in a binary mask where each node with a value of 1 represents
a node with at least 90% of the population having at least 1 streamline,
90% of the population being similar to the average (2mm) and 90% of the
population having at least 40mm of average streamlines length.

All operations are stricly > or <, there is no >= or <=.

--greater_than or --lower_than expect the same convention:
    MATRICES_LIST VALUE_THR POPULATION_PERC
It is strongly recommended (but not enforced) that the same number of
connectivity matrices is used for each condition.

This script performs an intersection of all conditions, meaning that all
conditions must be met in order to not be filtered.

If the user wants to manually handle the requirements, --keep_condition_count
can be used and manually binarized using scil_connectivity_math.py

[1] Sidhu, J. (2022). Inter-lobar Connectivity of the Frontal Lobe Association
Tracts Consistently Observed in 105 Healthy Adults
(Doctoral dissertation, Université de Sherbrooke).

Formerly: scil_filter_connectivity.py
"""

import argparse
import logging

import numpy as np

from scilpy.image.volume_math import invert
from scilpy.io.utils import (add_overwrite_arg, add_verbose_arg,
                             assert_outputs_exist,
                             load_matrix_in_any_format,
<<<<<<< HEAD
                             save_matrix_in_any_format)
from scilpy.version import version_string
=======
                             save_matrix_in_any_format, assert_inputs_exist)
>>>>>>> d07a4540


def _build_arg_parser():
    p = argparse.ArgumentParser(description=__doc__,
                                formatter_class=argparse.RawTextHelpFormatter,
                                epilog=version_string)

    p.add_argument('out_matrix_mask',
                   help='Output mask (matrix) resulting from the provided '
                        'conditions (.npy).')

    p.add_argument('--lower_than', nargs='*', action='append', default=[],
                   metavar='MATRICES_LIST VALUE_THR POPULATION_PERC',
                   help='Lower than condition using the VALUE_THR in '
                        'at least POPULATION_PERC (from MATRICES_LIST).\n'
                        'See description for more details.')
    p.add_argument('--greater_than', nargs='*', action='append', default=[],
                   metavar='MATRICES_LIST VALUE_THR POPULATION_PERC',
                   help='Greater than condition using the VALUE_THR in '
                        'at least POPULATION_PERC (from MATRICES_LIST).\n'
                        'See description for more details.')

    p.add_argument('--keep_condition_count', action='store_true',
                   help='Report the number of condition(s) that pass/fail '
                        'rather than a binary mask.')
    p.add_argument('--inverse_mask', action='store_true',
                   help='Inverse the final mask. 0 where all conditions are '
                        'respected and 1 where at least one fail.')

    add_verbose_arg(p)
    add_overwrite_arg(p)

    return p


def _filter(input_list, condition):
    matrices = [load_matrix_in_any_format(i) for i in input_list[:-2]]
    shape = matrices[0].shape
    matrices = np.rollaxis(np.array(matrices), axis=0, start=3)
    value_threshold = float(input_list[-2])
    population_threshold = int(float(input_list[-1]) * matrices.shape[-1])

    empty_matrices = np.zeros(matrices.shape)
    # Only difference between both condition, the rest is identical
    if condition == 'lower':
        empty_matrices[matrices < value_threshold] = 1
    else:
        empty_matrices[matrices > value_threshold] = 1
    population_score = np.sum(empty_matrices, axis=2)

    filter_mask = population_score > population_threshold
    logging.info('Condition {}_than resulted in {} filtered '
                 'elements out of {}.'
                 .format(condition, np.count_nonzero(~filter_mask),
                         np.prod(shape)))

    return filter_mask


def main():
    parser = _build_arg_parser()
    args = parser.parse_args()
    logging.getLogger().setLevel(logging.getLevelName(args.verbose))

    inputs = [m for cond in args.lower_than for m in cond[:-2]]
    inputs.extend([m for cond in args.greater_than for m in cond[:-2]])
    assert_inputs_exist(parser, inputs)
    assert_outputs_exist(parser, args, args.out_matrix_mask)

    if not args.lower_than and not args.greater_than:
        parser.error('At least one of the two options is required.')

    conditions_list = []
    if args.lower_than:
        for input_list in args.lower_than:
            conditions_list.append(('lower', input_list))
    if args.greater_than:
        for input_list in args.greater_than:
            conditions_list.append(('greater', input_list))

    condition_counter = 0
    shape = load_matrix_in_any_format(conditions_list[0][1][0]).shape
    output_mask = np.zeros(shape)

    for input_list in args.lower_than:
        condition_counter += 1
        filter_mask = _filter(input_list, 'lower')
        output_mask[filter_mask] += 1

    for input_list in args.lower_than:
        condition_counter += 1
        filter_mask = _filter(input_list, 'gteater')
        output_mask[filter_mask] += 1

    if not args.keep_condition_count:
        output_mask[output_mask < condition_counter] = 0
        output_mask[output_mask > 0] = 1

    if args.inverse_mask:
        if args.keep_condition_count:
            output_mask = np.abs(output_mask - np.max(output_mask))
        else:
            output_mask = invert([output_mask], ref_img=None)

    filtered_elem = np.prod(shape) - np.count_nonzero(output_mask)

    # To prevent mis-usage, --keep_condition_count should not be used for
    # masking without binarization first
    if args.keep_condition_count:
        logging.warning('Keeping the condition count is not recommanded for '
                        'filtering.\nApply threshold manually to binarize the '
                        'output matrix.')
    else:
        logging.info('All condition resulted in {} filtered '
                     'elements out of {}.'.format(filtered_elem,
                                                  np.prod(shape)))

    save_matrix_in_any_format(args.out_matrix_mask,
                              output_mask.astype(np.uint8))


if __name__ == '__main__':
    main()<|MERGE_RESOLUTION|>--- conflicted
+++ resolved
@@ -49,12 +49,7 @@
 from scilpy.io.utils import (add_overwrite_arg, add_verbose_arg,
                              assert_outputs_exist,
                              load_matrix_in_any_format,
-<<<<<<< HEAD
-                             save_matrix_in_any_format)
-from scilpy.version import version_string
-=======
                              save_matrix_in_any_format, assert_inputs_exist)
->>>>>>> d07a4540
 
 
 def _build_arg_parser():
