#!/usr/bin/env python
# -*- coding: utf-8 -*-

"""
    Script to combine labels from multiple volumes,
        if there is overlap, it will overwrite them based on the input order.

    >>> scil_combine_labels.py out_labels.nii.gz  -v animal_labels.nii 20\\
            DKT_labels.nii.gz 44 53  --out_labels_indices 20 44 53
    >>> scil_combine_labels.py slf_labels.nii.gz  -v a2009s_aseg.nii.gz all\\
            -v clean/s1__DKT.nii.gz 1028 2028
"""


import argparse
import logging

from dipy.io.utils import is_header_compatible
import nibabel as nib
import numpy as np

from scilpy.io.utils import (add_overwrite_arg, assert_inputs_exist,
                             assert_outputs_exist)


EPILOG = """
    References:
        [1] Al-Sharif N.B., St-Onge E., Vogel J.W., Theaud G.,
            Evans A.C. and Descoteaux M. OHBM 2019.
            Surface integration for connectome analysis in age prediction.
    """


<<<<<<< HEAD
def _build_arg_parser():
    p = argparse.ArgumentParser(description=DESCRIPTION, epilog=EPILOG,
=======
def _build_args_parser():
    p = argparse.ArgumentParser(description=__doc__, epilog=EPILOG,
>>>>>>> e8a9547d
                                formatter_class=argparse.RawTextHelpFormatter)

    p.add_argument('output',
                   help='Combined labels volume output.')

    p.add_argument('-v', '--volume_ids', nargs='+', default=[],
                   action='append', required=True,
                   help='List of volumes directly followed by their labels:\n'
                        '  -v atlasA  id1a id2a   -v  atlasB  id1b id2b ... \n'
                        '  "all" can be used instead of id numbers.')

    o_ids = p.add_mutually_exclusive_group()
    o_ids.add_argument('--out_labels_ids', type=int, nargs='+', default=[],
                       help='Give a list of labels indices for output images.')

    o_ids.add_argument('--unique', action='store_true',
                       help='Output id with unique labels,'
                            ' excluding first background value.')

    o_ids.add_argument('--group_in_m', action='store_true',
                       help='Add (x*1000000) to each volume labels,'
                            ' where x is the input volume order number.')

    p.add_argument('--background', type=int, default=0,
                   help='Background id, excluded from output [%(default)s],\n'
                        ' the value is used as output background value.')
    add_overwrite_arg(p)
    return p


def main():
    parser = _build_arg_parser()
    args = parser.parse_args()

    image_files = []
    indices_per_volume = []
    # Separate argument per volume
    used_indices_all = False
    for v_args in args.volume_ids:
        if len(v_args) < 2:
            logging.error("No indices was given for a given volume")

        image_files.append(v_args[0])
        if "all" in v_args:
            used_indices_all = True
            indices_per_volume.append("all")
        else:
            indices_per_volume.append(np.asarray(v_args[1:], dtype=np.int))

    if used_indices_all and args.out_labels_ids:
        logging.error("'all' indices cannot be used with 'out_labels_ids'")

    # Check inputs / output
    assert_inputs_exist(parser, image_files)
    assert_outputs_exist(parser, args, args.output)

    # Load volume and do checks
    data_list = []
    first_img = nib.load(image_files[0])
    for i in range(len(image_files)):
        # Load images
        volume_nib = nib.load(image_files[i])
        data = np.round(volume_nib.get_data()).astype(np.int)
        data_list.append(data)
        assert (is_header_compatible(first_img, image_files[i]))

        if (isinstance(indices_per_volume[i], str)
                and indices_per_volume[i] == "all"):
            indices_per_volume[i] = np.unique(data)

    filtered_ids_per_vol = []
    # Remove background labels
    for id_list in indices_per_volume:
        id_list = np.asarray(id_list)
        new_ids = id_list[~np.in1d(id_list, args.background)]
        filtered_ids_per_vol.append(new_ids)
    # Prepare output indices
    if args.out_labels_ids:
        out_labels = args.out_labels_ids
        if len(out_labels) != len(np.hstack(indices_per_volume)):
            logging.error("--out_labels_ids, requires the same amount"
                          " of total given input indices")
    elif args.unique:
        stack = np.hstack(filtered_ids_per_vol)
        ids = np.arange(len(stack) + 1)
        out_labels = np.setdiff1d(ids, args.background)[:len(stack)]
    elif args.group_in_m:
        m_list = []
        for i in range(len(filtered_ids_per_vol)):
            prefix = i * 1000000
            m_list.append(prefix + np.asarray(filtered_ids_per_vol[i]))
        out_labels = np.hstack(m_list)
    else:
        out_labels = np.hstack(filtered_ids_per_vol)

    if len(np.unique(out_labels)) != len(out_labels):
        logging.error("The same output label number was used "
                      "for multiple inputs")

    # Create the resulting volume
    current_id = 0
    resulting_labels = (np.ones_like(data_list[0], dtype=np.int)
                        * args.background)
    for i in range(len(image_files)):
        # Add Given labels for each volume
        for index in filtered_ids_per_vol[i]:
            mask = data_list[i] == index
            resulting_labels[mask] = out_labels[current_id]
            current_id += 1

            if np.count_nonzero(mask) == 0:
                logging.warning("Label {} was not in the volume".format(index))

    # Save final combined volume
    nii = nib.Nifti1Image(resulting_labels, first_img.affine, first_img.header)
    nib.save(nii, args.output)


if __name__ == "__main__":
    main()<|MERGE_RESOLUTION|>--- conflicted
+++ resolved
@@ -31,13 +31,8 @@
     """
 
 
-<<<<<<< HEAD
 def _build_arg_parser():
-    p = argparse.ArgumentParser(description=DESCRIPTION, epilog=EPILOG,
-=======
-def _build_args_parser():
     p = argparse.ArgumentParser(description=__doc__, epilog=EPILOG,
->>>>>>> e8a9547d
                                 formatter_class=argparse.RawTextHelpFormatter)
 
     p.add_argument('output',
