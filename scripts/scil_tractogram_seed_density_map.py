#! /usr/bin/env python3
# -*- coding: utf-8 -*-

"""
Compute a density map of seeds saved in .trk file.

Formerly: scil_compute_seed_density_map.py
"""

import argparse

from dipy.io.streamline import load_tractogram
from nibabel import Nifti1Image
from nibabel.streamlines import detect_format, TrkFile
import numpy as np

from scilpy.io.utils import (add_bbox_arg,
                             add_verbose_arg,
                             add_overwrite_arg,
                             assert_inputs_exist,
                             assert_outputs_exist)


def _build_arg_parser():
    p = argparse.ArgumentParser(description=__doc__,
                                formatter_class=argparse.RawTextHelpFormatter)

    p.add_argument('tractogram_filename',
                   help='Tracts filename. Format must be .trk. \nFile should '
                        'contain a "seeds" value in the data_per_streamline.\n'
                        'These seeds must be in space: voxel, origin: corner.')
    p.add_argument('seed_density_filename',
                   help='Output seed density filename. Format must be Nifti.')
    p.add_argument('--binary',
                   metavar='FIXED_VALUE', type=int, nargs='?', const=1,
                   help='If set, will store the same value for all intersected'
                        ' voxels, creating a binary map.\n'
<<<<<<< HEAD
                        'When set without a value, 1 is used (and dtype '
                        'uint8).\nIf a value is given, will be used as the '
                        'stored value.')
    add_overwrite_arg(p)
=======
                        'When set without a value, 1 is used (and dtype uint8).\n'
                        'If a value is given, will be used as the stored value.')

>>>>>>> 2acb13e9
    add_bbox_arg(p)
    add_verbose_arg(p)
    add_overwrite_arg(p)

    return p


def main():
    parser = _build_arg_parser()
    args = parser.parse_args()

    assert_inputs_exist(parser, [args.tractogram_filename])
    assert_outputs_exist(parser, args, [args.seed_density_filename])

    tracts_format = detect_format(args.tractogram_filename)
    if tracts_format is not TrkFile:
        raise ValueError("Invalid input streamline file format " +
                         "(must be trk): {0}".format(args.tractogram_filename))

    max_ = np.iinfo(np.int16).max
    if args.binary is not None and (args.binary <= 0 or args.binary > max_):
        parser.error('The value of --binary ({}) '
                     'must be greater than 0 and smaller or equal to {}'
                     .format(args.binary, max_))

    # Load files and data. TRKs can have 'same' as reference
    # Can handle streamlines outside of bbox, if asked by user.
    sft = load_tractogram(args.tractogram_filename, 'same',
                          bbox_valid_check=args.bbox_check)

    # IMPORTANT
    # Origin should be center when creating the seeds (see below, we
    # are using round, not floor; works with center origin), which is the
    # default in dipy. Can NOT be verified here.

    # P.s. Streamlines are saved in RASMM by nibabel by default but nibabel
    # does not change the values in data_per_streamline. They are also not
    # impacted by methods in the sft such as to_vox or to_corner.
    # data_per_streamline is thus always exactly as it was when created by
    # user.

    # SFT shape and affine are fixed, no matter the sft space and origin.
    affine, shape, _, _ = sft.space_attributes

    # Get the seeds
    if 'seeds' not in sft.data_per_streamline:
        parser.error('Tractogram does not contain seeds.')

    seeds = sft.data_per_streamline['seeds']

    # Create seed density map
    seed_density = np.zeros(shape, dtype=np.int32)
    for seed in seeds:
        # Set value at mask, either binary or increment
        seed_voxel = np.round(seed).astype(int)
        dtype_to_use = np.int32
        if args.binary is not None:
            if args.binary == 1:
                dtype_to_use = np.uint8
            seed_density[tuple(seed_voxel)] = args.binary
        else:
            seed_density[tuple(seed_voxel)] += 1

    # Save seed density map
    dm_img = Nifti1Image(seed_density.astype(dtype_to_use), affine)
    dm_img.to_filename(args.seed_density_filename)


if __name__ == '__main__':
    main()<|MERGE_RESOLUTION|>--- conflicted
+++ resolved
@@ -35,16 +35,10 @@
                    metavar='FIXED_VALUE', type=int, nargs='?', const=1,
                    help='If set, will store the same value for all intersected'
                         ' voxels, creating a binary map.\n'
-<<<<<<< HEAD
                         'When set without a value, 1 is used (and dtype '
                         'uint8).\nIf a value is given, will be used as the '
                         'stored value.')
-    add_overwrite_arg(p)
-=======
-                        'When set without a value, 1 is used (and dtype uint8).\n'
-                        'If a value is given, will be used as the stored value.')
 
->>>>>>> 2acb13e9
     add_bbox_arg(p)
     add_verbose_arg(p)
     add_overwrite_arg(p)
