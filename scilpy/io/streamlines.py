--- conflicted
+++ resolved
@@ -29,7 +29,6 @@
             'Input and output tractogram files must use the same format.')
 
 
-<<<<<<< HEAD
 def lazy_streamlines_count(in_tractogram_path):
     _, ext = os.path.splitext(in_tractogram_path)
     if ext == '.trk':
@@ -44,8 +43,6 @@
     return tractogram_file.header[key]
 
 
-=======
->>>>>>> aef9a356
 def ichunk(sequence, n):
     """ Yield successive n-sized chunks from sequence.
 
@@ -134,7 +131,6 @@
 
 
 def reconstruct_streamlines_from_memmap(memmap_filenames, indices=None):
-<<<<<<< HEAD
     """
     Function to reconstruct streamlines from memmaps, mainly to facilitate
     multiprocessing and decrease RAM usage.
@@ -151,15 +147,12 @@
         List of streamlines.
     """
 
-=======
->>>>>>> aef9a356
     data = np.memmap(memmap_filenames[0],  dtype='float32', mode='r')
     offsets = np.memmap(memmap_filenames[1],  dtype='int64', mode='r')
     lengths = np.memmap(memmap_filenames[2],  dtype='int32', mode='r')
 
     return reconstruct_streamlines(data, offsets, lengths, indices=indices)
 
-<<<<<<< HEAD
 
 def reconstruct_streamlines_from_hdf5(hdf5_filename, key=None):
     """
@@ -177,13 +170,7 @@
         List of streamlines.
     """
 
-=======
-def reconstruct_streamlines_from_hdf5(hdf5_filename, key=None):
->>>>>>> aef9a356
-    if isinstance(hdf5_filename, str):
-        hdf5_file = h5py.File(hdf5_filename, 'r')
-    else:
-        hdf5_file = hdf5_filename
+    hdf5_file = hdf5_filename
 
     if key is not None:
         if key not in hdf5_file:
@@ -198,7 +185,6 @@
 
     return reconstruct_streamlines(data, offsets, lengths)
 
-<<<<<<< HEAD
 
 def reconstruct_streamlines(data, offsets, lengths, indices=None):
     """
@@ -221,9 +207,6 @@
         List of streamlines.
     """
 
-=======
-def reconstruct_streamlines(data, offsets, lengths, indices=None):
->>>>>>> aef9a356
     if indices is None:
         indices = np.arange(len(offsets))
 
