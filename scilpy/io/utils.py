#! /usr/bin/env python
# -*- coding: utf-8 -*-

import os
import shutil
import six
import xml.etree.ElementTree as ET

import nibabel as nib
from nibabel.streamlines import TrkFile
import numpy as np

from scilpy.utils.bvec_bval_tools import DEFAULT_B0_THRESHOLD


def link_bundles_and_reference(parser, args, input_tractogram_list):
    """
    Associate the bundle to their reference (if they require a reference)
    Parameters
    ----------
    parser: argparse.ArgumentParser object
        Parser as created by argparse
    args: argparse namespace
        Args as created by argparse
    input_tractogram_list: list
        List of tractogram paths.
    Returns
    -------
    list: List of tuples, each matching one tractogram to a reference file.
    """
    bundles_references_tuple = []
    for bundle_filename in input_tractogram_list:
        _, ext = os.path.splitext(bundle_filename)
        if ext == '.trk':
            if args.reference is None:
                bundles_references_tuple.append(
                    (bundle_filename, bundle_filename))
            else:
                bundles_references_tuple.append(
                    (bundle_filename, args.reference))
        elif ext in ['.tck', '.fib', '.vtk', '.dpy']:
            if args.reference is None:
                parser.error('--reference is required for this file format '
                             '{}.'.format(bundle_filename))
            else:
                bundles_references_tuple.append(
                    (bundle_filename, args.reference))
    return bundles_references_tuple


def check_tracts_same_format(parser, filename_list):
    _, ref_ext = os.path.splitext(filename_list[0])

    for filename in filename_list[1:]:
        if isinstance(filename, six.string_types) and \
                not os.path.splitext(filename)[1] == ref_ext:
            parser.error('All tracts file must use the same format.')


def add_json_args(parser):
    g1 = parser.add_argument_group(title='Json options')
    g1.add_argument('--indent',
                    type=int, default=2,
                    help='Indent for json pretty print.')
    g1.add_argument('--sort_keys',
                    action='store_true',
                    help='Sort keys in output json.')


def add_reference_arg(parser, arg_name=None):
    if arg_name:
        parser.add_argument('--'+arg_name+'_ref',
                            help='Reference anatomy for {} (if tck/vtk/fib/dpy'
                                 ') file\n'
                                 'support (.nii or .nii.gz).'.format(arg_name))
    else:
        parser.add_argument('--reference',
                            help='Reference anatomy for tck/vtk/fib/dpy file\n'
                                 'support (.nii or .nii.gz).')


def add_overwrite_arg(parser):
    parser.add_argument(
        '-f', dest='overwrite', action='store_true',
        help='Force overwriting of the output files.')


def add_force_b0_arg(parser):
    parser.add_argument('--force_b0_threshold', action='store_true',
                        help='If set, the script will continue even if the '
                             'minimum bvalue is suspiciously high ( > {})'
                        .format(DEFAULT_B0_THRESHOLD))


def add_verbose_arg(parser):
    parser.add_argument('-v', action='store_true', dest='verbose',
                        help='If set, produces verbose output.')


def add_sh_basis_args(parser, mandatory=False):
    """Add spherical harmonics (SH) bases argument.
    :param parser: argparse.ArgumentParser object
    :param mandatory: should this argument be mandatory
    """
    choices = ['descoteaux07', 'tournier07']
    def_val = 'descoteaux07'
    help_msg = 'Spherical harmonics basis used for the SH coefficients.\nMust ' +\
               'be either \'descoteaux07\' or \'tournier07\' [%(default)s]:\n' +\
               '    \'descoteaux07\': SH basis from the Descoteaux et al.\n' +\
               '                      MRM 2007 paper\n' +\
               '    \'tournier07\'  : SH basis from the Tournier et al.\n' +\
               '                      NeuroImage 2007 paper.'

    if mandatory:
        arg_name = 'sh_basis'
    else:
        arg_name = '--sh_basis'

    parser.add_argument(arg_name,
                        choices=choices, default=def_val,
                        help=help_msg)


def assert_inputs_exist(parser, required, optional=None):
    """
    Assert that all inputs exist. If not, print parser's usage and exit.
    :param parser: argparse.ArgumentParser object
    :param required: string or list of paths
    :param optional: string or list of paths.
                     Each element will be ignored if None
    """
    def check(path):
        if not os.path.isfile(path):
            parser.error('Input file {} does not exist'.format(path))

    if isinstance(required, str):
        required = [required]

    if isinstance(optional, str):
        optional = [optional]

    for required_file in required:
        check(required_file)
    for optional_file in optional or []:
        if optional_file is not None:
            check(optional_file)


def assert_outputs_exist(parser, args, required, optional=None):
    """
    Assert that all outputs don't exist or that if they exist, -f was used.
    If not, print parser's usage and exit.
    :param parser: argparse.ArgumentParser object
    :param args: argparse namespace
    :param required: string or list of paths
    :param optional: string or list of paths.
                     Each element will be ignored if None
    """
    def check(path):
        if os.path.isfile(path) and not args.overwrite:
            parser.error('Output file {} exists. Use -f to force '
                         'overwriting'.format(path))

    if isinstance(required, str):
        required = [required]

    if isinstance(optional, str):
        optional = [optional]

    for required_file in required:
        check(required_file)
    for optional_file in optional or []:
        if optional_file is not None:
            check(optional_file)


def create_header_from_anat(reference, base_filetype=TrkFile):
    """
    Create a valid header for a TRK or TCK file from an reference NIFTI file
    :param reference: Nibabel.nifti or filepath (nii or nii.gz)
    :param base_filetype: Either TrkFile or TckFile from nibabal.streamlines
    """
    if isinstance(reference, six.string_types):
        reference = nib.load(reference)

    new_header = base_filetype.create_empty_header()

    new_header[nib.streamlines.Field.VOXEL_SIZES] = tuple(reference.header.
                                                          get_zooms())[:3]
    new_header[nib.streamlines.Field.DIMENSIONS] = tuple(reference.shape)[:3]
    new_header[nib.streamlines.Field.VOXEL_TO_RASMM] = (reference.header.
                                                        get_best_affine())
    affine = new_header[nib.streamlines.Field.VOXEL_TO_RASMM]

    new_header[nib.streamlines.Field.VOXEL_ORDER] = ''.join(
        nib.aff2axcodes(affine))

    return new_header


def assert_output_dirs_exist_and_empty(parser, args, *dirs, create_dir=False):
    """
    Assert that all output directories exist.
    If not, print parser's usage and exit.
    If exists and not empty, and -f used, delete dirs.
    :param parser: argparse.ArgumentParser object
    :param args: argparse namespace
    :param dirs: list of paths
    """
<<<<<<< HEAD
    for cur_dir in dirs:
        if not os.path.isdir(cur_dir):
            parser.error('Output directory {} doesn\'t exist.'.format(cur_dir))
        if os.listdir(cur_dir):
=======
    for path in dirs:
        if not os.path.isdir(path):
            if not create_dir:
                parser.error('Output directory {} doesn\'t exist.'.format(path))
            else:
                os.makedirs(path, exist_ok=True)
        if os.listdir(path):
>>>>>>> 7d31b3aa
            if not args.overwrite:
                parser.error(
                    'Output directory {} isn\'t empty and some files could be '
                    'overwritten. Use -f option if you want to continue.'
                    .format(cur_dir))
            else:
<<<<<<< HEAD
                for the_file in cur_dir:
                    file_path = os.path.join(cur_dir, the_file)
=======
                for the_file in os.listdir(path):
                    file_path = os.path.join(path, the_file)
>>>>>>> 7d31b3aa
                    try:
                        if os.path.isfile(file_path):
                            os.unlink(file_path)
                        elif os.path.isdir(file_path):
                            shutil.rmtree(file_path)
                    except Exception as e:
                        print(e)


def read_info_from_mb_bdo(filename):
    tree = ET.parse(filename)
    root = tree.getroot()
    geometry = root.attrib['type']
    center_tag = root.find('origin')
    flip = [-1, -1, 1]
    center = [flip[0]*float(center_tag.attrib['x'].replace(',', '.')),
              flip[1]*float(center_tag.attrib['y'].replace(',', '.')),
              flip[2]*float(center_tag.attrib['z'].replace(',', '.'))]
    row_list = tree.getiterator('Row')
    radius = [None, None, None]
    for i, row in enumerate(row_list):
        for j in range(0, 3):
            if j == i:
                key = 'col' + str(j+1)
                radius[i] = float(row.attrib[key].replace(',', '.'))
            else:
                key = 'col' + str(j+1)
                value = float(row.attrib[key].replace(',', '.'))
                if abs(value) > 0.01:
                    raise ValueError('Does not support rotation, for now \n'
                                     'only SO aligned on the X,Y,Z axis are '
                                     'supported.')
    radius = np.asarray(radius, dtype=np.float32)
    center = np.asarray(center, dtype=np.float32)
    return geometry, radius, center<|MERGE_RESOLUTION|>--- conflicted
+++ resolved
@@ -207,33 +207,21 @@
     :param args: argparse namespace
     :param dirs: list of paths
     """
-<<<<<<< HEAD
     for cur_dir in dirs:
         if not os.path.isdir(cur_dir):
-            parser.error('Output directory {} doesn\'t exist.'.format(cur_dir))
-        if os.listdir(cur_dir):
-=======
-    for path in dirs:
-        if not os.path.isdir(path):
             if not create_dir:
-                parser.error('Output directory {} doesn\'t exist.'.format(path))
+                parser.error('Output directory {} doesn\'t exist.'.format(cur_dir))
             else:
                 os.makedirs(path, exist_ok=True)
         if os.listdir(path):
->>>>>>> 7d31b3aa
             if not args.overwrite:
                 parser.error(
                     'Output directory {} isn\'t empty and some files could be '
                     'overwritten. Use -f option if you want to continue.'
                     .format(cur_dir))
             else:
-<<<<<<< HEAD
                 for the_file in cur_dir:
                     file_path = os.path.join(cur_dir, the_file)
-=======
-                for the_file in os.listdir(path):
-                    file_path = os.path.join(path, the_file)
->>>>>>> 7d31b3aa
                     try:
                         if os.path.isfile(file_path):
                             os.unlink(file_path)
