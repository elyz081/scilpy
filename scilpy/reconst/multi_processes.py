--- conflicted
+++ resolved
@@ -65,14 +65,9 @@
         mask_any = np.sum(data, axis=3).astype(bool)
         mask *= mask_any
 
-<<<<<<< HEAD
-    nbr_processes = multiprocessing.cpu_count() if nbr_processes is None \
-        or nbr_processes <= 0 else nbr_processes
-=======
     nbr_processes = multiprocessing.cpu_count() \
         if nbr_processes is None or nbr_processes <= 0 \
         else nbr_processes
->>>>>>> 36991c41
 
     # Ravel the first 3 dimensions while keeping the 4th intact, like a list of
     # 1D time series voxels. Then separate it in chunks of len(nbr_processes).
@@ -290,13 +285,8 @@
                 qa_map = peak_values[idx] - odf.min()
                 global_max = max(global_max, peak_values[idx][0])
 
-<<<<<<< HEAD
-    return chunk_id, nufo_map, afd_max, afd_sum, rgb_map, gfa_map, qa_map, \
-        max_odf, global_max
-=======
     return chunk_id, nufo_map, afd_max, afd_sum, rgb_map, \
         gfa_map, qa_map, max_odf, global_max
->>>>>>> 36991c41
 
 
 def maps_from_sh(shm_coeff, peak_dirs, peak_values, peak_indices, sphere,
@@ -343,14 +333,9 @@
     if mask is None:
         mask = np.sum(shm_coeff, axis=3).astype(bool)
 
-<<<<<<< HEAD
-    nbr_processes = multiprocessing.cpu_count() if nbr_processes is None \
-        or nbr_processes < 0 else nbr_processes
-=======
     nbr_processes = multiprocessing.cpu_count() \
         if nbr_processes is None or nbr_processes < 0 \
         else nbr_processes
->>>>>>> 36991c41
 
     npeaks = peak_values.shape[3]
     # Ravel the first 3 dimensions while keeping the 4th intact, like a list of
@@ -398,13 +383,8 @@
 
     all_time_max_odf = -np.inf
     all_time_global_max = -np.inf
-<<<<<<< HEAD
-    for i, nufo_map, afd_max, afd_sum, rgb_map, gfa_map, qa_map, \
-            max_odf, global_max in results:
-=======
     for (i, nufo_map, afd_max, afd_sum, rgb_map,
          gfa_map, qa_map, max_odf, global_max) in results:
->>>>>>> 36991c41
         all_time_max_odf = max(all_time_global_max, max_odf)
         all_time_global_max = max(all_time_global_max, global_max)
 
@@ -475,12 +455,8 @@
     shm_coeff_array : np.ndarray
         Spherical harmonic coefficients in the desired basis.
     """
-<<<<<<< HEAD
-    output_basis = 'descoteaux07' if input_basis == 'tournier07' \
-=======
     output_basis = 'descoteaux07' \
         if input_basis == 'tournier07' \
->>>>>>> 36991c41
         else 'tournier07'
 
     sh_order = order_from_ncoef(shm_coeff.shape[-1])
@@ -491,14 +467,9 @@
     if mask is None:
         mask = np.sum(shm_coeff, axis=3).astype(bool)
 
-<<<<<<< HEAD
-    nbr_processes = multiprocessing.cpu_count() if nbr_processes is None \
-        or nbr_processes < 0 else nbr_processes
-=======
     nbr_processes = multiprocessing.cpu_count() \
         if nbr_processes is None or nbr_processes < 0 \
         else nbr_processes
->>>>>>> 36991c41
 
     # Ravel the first 3 dimensions while keeping the 4th intact, like a list of
     # 1D time series voxels. Then separate it in chunks of len(nbr_processes).
